/*
 * Copyright (c) 2014 Christopher Anderson
 *
 * Permission is hereby granted, free of charge, to any person obtaining
 * a copy of this software and associated documentation files
 * (the "Software"), to deal in the Software without restriction,
 * including without limitation the rights to use, copy, modify, merge,
 * publish, distribute, sublicense, and/or sell copies of the Software,
 * and to permit persons to whom the Software is furnished to do so,
 * subject to the following conditions:
 *
 * The above copyright notice and this permission notice shall be
 * included in all copies or substantial portions of the Software.
 *
 * THE SOFTWARE IS PROVIDED "AS IS", WITHOUT WARRANTY OF ANY KIND,
 * EXPRESS OR IMPLIED, INCLUDING BUT NOT LIMITED TO THE WARRANTIES OF
 * MERCHANTABILITY, FITNESS FOR A PARTICULAR PURPOSE AND NONINFRINGEMENT.
 * IN NO EVENT SHALL THE AUTHORS OR COPYRIGHT HOLDERS BE LIABLE FOR ANY
 * CLAIM, DAMAGES OR OTHER LIABILITY, WHETHER IN AN ACTION OF CONTRACT,
 * TORT OR OTHERWISE, ARISING FROM, OUT OF OR IN CONNECTION WITH THE
 * SOFTWARE OR THE USE OR OTHER DEALINGS IN THE SOFTWARE.
 */
#include <assert.h>
#include <lib/console.h>
#include <debug.h>
#include <list.h>
#include <err.h>
#include <errno.h>
#include <reg.h>
#include <endian.h>
#include <stdio.h>
#include <string.h>
#include <malloc.h>
#include <trace.h>
#include <bits.h>
#include <pow2.h>
#include <sys/types.h>
#include <lib/cbuf.h>
#include <kernel/timer.h>
#include <kernel/thread.h>
#include <kernel/vm.h>
<<<<<<< HEAD
#include <kernel/spinlock.h>
=======
#include <kernel/debug.h>
>>>>>>> 9b8e7bc3
#include <platform/interrupts.h>
#include <platform/debug.h>
#include <platform/gem.h>
#include <platform.h>
#include <kernel/event.h>
#include <kernel/semaphore.h>

#include <lib/pktbuf.h>

#define LOCAL_TRACE         0
#define GEM_RX_BUF_CNT      32
#define GEM_TX_BUF_CNT      32
#define GEM_RX_BUF_SIZE     1536
#define GEM_TX_BUF_SIZE     1536

<<<<<<< HEAD
struct list_node active_tx_list;
struct list_node pending_tx_list;
struct list_node pktbuf_to_free_list;

struct list_node *active_tx_ptr = &active_tx_list;
struct list_node *pending_tx_ptr = &pending_tx_list;
gem_cb_t rx_callback = NULL;

static spin_lock_t lock = SPIN_LOCK_INITIAL_VALUE;

=======
>>>>>>> 9b8e7bc3
struct gem_desc {
    uint32_t addr;
    uint32_t ctrl;
};

/* Quick overview:
 * RX:
 *  rx_tbl contains rx descriptors. A pktbuf is allocated for each of these and a descriptor
 *  entry in the table points to a buffer in the pktbuf. rx_tbl[X]'s pktbuf is stored in rx_pbufs[X]
 *
 * TX:
 *  The current position to write new tx descriptors to is maintained by gem.tx_head. As frames are
 *  queued in tx_tbl their pktbufs are stored in the list queued_pbufs. As frame transmission is
 *  completed these pktbufs are released back to the pool by the interrupt handler for TX_COMPLETE
 */
struct gem_descs {
    struct gem_desc rx_tbl[GEM_RX_BUF_CNT];
    struct gem_desc tx_tbl[GEM_TX_BUF_CNT];
};

struct gem_state {
    volatile struct gem_regs *regs;

    struct gem_descs *descs;
    paddr_t descs_phys;

    unsigned int tx_head;
    unsigned int tx_tail;
    unsigned int tx_count;
    struct list_node tx_queue;
    struct list_node queued_pbufs;

    gem_cb_t rx_callback;
    event_t rx_pending;
    event_t tx_complete;
    bool debug_rx;
    pktbuf_t *rx_pbufs[GEM_RX_BUF_CNT];
};

struct gem_state gem;

static void debug_rx_handler(pktbuf_t *p)
{
    static uint32_t pkt = 0;

    printf("[%10lu] packet %u, %zu bytes:\n", current_time(), ++pkt, p->dlen);
    hexdump8(p->data, p->dlen);
    putchar('\n');
}

static int free_completed_pbuf_frames(void) {
    int ret = 0;

    gem.regs->tx_status = gem.regs->tx_status;

    while (gem.tx_count > 0 &&
            (gem.descs->tx_tbl[gem.tx_tail].ctrl & TX_DESC_USED)) {

        bool eof;
        do {
            pktbuf_t *p = list_remove_head_type(&gem.queued_pbufs, pktbuf_t, list);
            DEBUG_ASSERT(p);
            eof = p->eof;
            ret += pktbuf_free(p, false);
        } while (!eof);

        gem.tx_tail = (gem.tx_tail + 1) % GEM_TX_BUF_CNT;
        gem.tx_count--;
    }

    return ret;
}

void queue_pkts_in_tx_tbl(void) {
    pktbuf_t *p;
    unsigned int cur_pos;

<<<<<<< HEAD
    /* Packets being sent will be constantly appended to the pending queue. By swapping the pending
     * ptr to the active pointer here atomically we don't need a lock that would risk being acquired
     * in both thread and interrupt context */
    spin_lock_saved_state_t irqstate;
    spin_lock_irqsave(&lock, irqstate);

    if (list_is_empty(&pending_tx_list) || gem_tx_active())
=======
    enter_critical_section();
    if (list_is_empty(&gem.tx_queue)) {
>>>>>>> 9b8e7bc3
        goto exit;
    }

    // XXX handle multi part buffers

    /* Queue packets in the descriptor table until we're either out of space in the table
     * or out of packets in our tx queue. Any packets left will remain in the list and be
     * processed the next time available */
    while (gem.tx_count < GEM_TX_BUF_CNT &&
            ((p = list_remove_head_type(&gem.tx_queue, pktbuf_t, list)) != NULL)) {
        cur_pos = gem.tx_head;

        uint32_t addr = pktbuf_data_phys(p);
        uint32_t ctrl = gem.descs->tx_tbl[cur_pos].ctrl & TX_DESC_WRAP; /* protect the wrap bit */
        ctrl |= TX_BUF_LEN(p->dlen);

        DEBUG_ASSERT(p->eof); // a multi part buffer would have caused a race condition w/hardware
        if (p->eof) {
            ctrl |= TX_LAST_BUF;
        }

        /* fill in the descriptor, control word last (in case hardware is racing us) */
        gem.descs->tx_tbl[cur_pos].addr = addr;
        gem.descs->tx_tbl[cur_pos].ctrl = ctrl;

        gem.tx_head = (gem.tx_head + 1) % GEM_TX_BUF_CNT;
        gem.tx_count++;
        list_add_tail(&gem.queued_pbufs, &p->list);
    }

    DMB;
    gem.regs->net_ctrl |= NET_CTRL_START_TX;

exit:
    spin_unlock_irqrestore(&lock, irqstate);
}

int gem_send_raw_pkt(struct pktbuf *p)
{
    status_t ret = NO_ERROR;

    if (!p || !p->dlen) {
        ret = -1;
        goto err;
    }

    /* make sure the output buffer is fully written to memory before
     * placing on the outgoing list. */

    // XXX handle multi part buffers
    arch_clean_cache_range((vaddr_t)p->data, p->dlen);

<<<<<<< HEAD
    spin_lock_saved_state_t irqstate;
    spin_lock_irqsave(&lock, irqstate);
    list_add_tail(pending_tx_ptr, &p->list);
    spin_unlock_irqrestore(&lock, irqstate);
=======
    enter_critical_section();
    list_add_tail(&gem.tx_queue, &p->list);
    queue_pkts_in_tx_tbl();
    exit_critical_section();
>>>>>>> 9b8e7bc3

err:
    return ret;
}


enum handler_return gem_int_handler(void *arg) {
    uint32_t intr_status;
    bool resched = false;

    intr_status = gem.regs->intr_status;

    while (intr_status) {
        // clear any pending status
        gem.regs->intr_status = intr_status;

        // Received an RX complete
        if (intr_status & INTR_RX_COMPLETE) {
            event_signal(&gem.rx_pending, false);

            gem.regs->rx_status |= INTR_RX_COMPLETE;

            resched = true;
        }

        if (intr_status & INTR_RX_USED_READ) {

            for (int i = 0; i < GEM_RX_BUF_CNT; i++) {
                gem.descs->rx_tbl[i].addr &= ~RX_DESC_USED;
            }

            gem.regs->rx_status &= ~RX_STATUS_BUFFER_NOT_AVAIL;
            gem.regs->net_ctrl &= ~NET_CTRL_RX_EN;
            gem.regs->net_ctrl |= NET_CTRL_RX_EN;
            printf("GEM overflow, dumping pending packets\n");
        }

        if (intr_status & INTR_TX_CORRUPT) {
            printf("tx ahb error!\n");
            if (free_completed_pbuf_frames() > 0) {
                resched = true;
            }
        }

        /* A frame has been completed so we can clean up ownership of its buffers */
        if (intr_status & INTR_TX_COMPLETE) {
            if (free_completed_pbuf_frames() > 0) {
                resched = true;
            }
        }

        /* The controller has processed packets until it hit a buffer owned by the driver */
        if (intr_status & INTR_TX_USED_READ) {
            queue_pkts_in_tx_tbl();
            gem.regs->tx_status |= TX_STATUS_USED_READ;
        }

        /* see if we have any more */
        intr_status = gem.regs->intr_status;
    }

    return (resched) ? INT_RESCHEDULE : INT_NO_RESCHEDULE;
}

static bool wait_for_phy_idle(void)
{
    int iters = 1000;
    while (iters && !(gem.regs->net_status & NET_STATUS_PHY_MGMT_IDLE)) {
        iters--;
    }

    if (iters == 0) {
        return false;
    }

    return true;
}

static bool gem_phy_init(void) {
    return wait_for_phy_idle();
}

static status_t gem_cfg_buffer_descs(void)
{
    /* Take pktbufs from the allocated target pool and assign them to the gem RX
     * descriptor table */
    for (unsigned int n = 0; n < GEM_RX_BUF_CNT; n++) {
        pktbuf_t *p = pktbuf_alloc();
        if (!p) {
            return -1;
        }

        gem.rx_pbufs[n] = p;
        gem.descs->rx_tbl[n].addr = (uintptr_t) p->phys_base;
        gem.descs->rx_tbl[n].ctrl = 0;
    }

    /* Claim ownership of TX descriptors for the driver */
    for (unsigned i = 0; i < GEM_TX_BUF_CNT; i++) {
        gem.descs->tx_tbl[i].addr = 0;
        gem.descs->tx_tbl[i].ctrl = TX_DESC_USED;
    }

    /* Both set of descriptors need wrap bits set at the end of their tables*/
    gem.descs->rx_tbl[GEM_RX_BUF_CNT-1].addr |= RX_DESC_WRAP;
    gem.descs->tx_tbl[GEM_TX_BUF_CNT-1].ctrl |= TX_DESC_WRAP;

    /* Point the controller at the offset into state's physical location for RX descs */
    gem.regs->rx_qbar = ((uintptr_t)&gem.descs->rx_tbl[0] - (uintptr_t)gem.descs) + gem.descs_phys;
    gem.regs->tx_qbar = ((uintptr_t)&gem.descs->tx_tbl[0] - (uintptr_t)gem.descs) + gem.descs_phys;

    return NO_ERROR;
}

static void gem_cfg_ints(void)
{
    uint32_t gem_base = (uintptr_t)gem.regs;

    if (gem_base == GEM0_BASE) {
        register_int_handler(ETH0_INT, gem_int_handler, NULL);
        unmask_interrupt(ETH0_INT);
    } else if (gem_base == GEM1_BASE) {
        register_int_handler(ETH1_INT, gem_int_handler, NULL);
        unmask_interrupt(ETH1_INT);
    } else {
        printf("Illegal gem periph base address 0x%08X!\n", gem_base);
        return;
    }

    /* Enable all interrupts */
    gem.regs->intr_en = INTR_RX_COMPLETE | INTR_TX_COMPLETE | INTR_HRESP_NOT_OK | INTR_MGMT_SENT |
                    INTR_RX_USED_READ | INTR_TX_CORRUPT | INTR_TX_USED_READ | INTR_RX_OVERRUN;
}

int gem_rx_thread(void *arg)
{
    pktbuf_t *p;
    int bp = 0;

    while (1) {
        event_wait(&gem.rx_pending);

        for (;;) {
            if (gem.descs->rx_tbl[bp].addr & RX_DESC_USED) {
                uint32_t ctrl = gem.descs->rx_tbl[bp].ctrl;

                p = gem.rx_pbufs[bp];
                p->dlen = RX_BUF_LEN(ctrl);
                p->data = p->buffer + 2;

                /* copy the checksum offloading bits */
                p->flags = 0;
                p->flags |= (BITS_SHIFT(ctrl, 23, 22) != 0) ? PKTBUF_FLAG_CKSUM_IP_GOOD : 0;
                p->flags |= (BITS_SHIFT(ctrl, 23, 22) == 1) ? PKTBUF_FLAG_CKSUM_UDP_GOOD : 0;
                p->flags |= (BITS_SHIFT(ctrl, 23, 22) == 2) ? PKTBUF_FLAG_CKSUM_TCP_GOOD : 0;

                /* invalidate any stale cache lines on the receive buffer to ensure
                 * the cpu has a fresh copy of incomding data. */
                arch_invalidate_cache_range((vaddr_t)p->data, p->dlen);

                if (unlikely(gem.debug_rx)) {
                    debug_rx_handler(p);
                }

                if (likely(gem.rx_callback)) {
                    gem.rx_callback(p);
                }

                /* make sure all dirty data is flushed out of the buffer before
                 * putting into the receive queue */
                arch_clean_invalidate_cache_range((vaddr_t)p->buffer, PKTBUF_SIZE);

                gem.descs->rx_tbl[bp].addr &= ~RX_DESC_USED;
                gem.descs->rx_tbl[bp].ctrl = 0;
                bp = (bp + 1) % GEM_RX_BUF_CNT;
            } else {
                break;
            }
        }
    }

    return 0;
}

void gem_deinit(uintptr_t base)
{
    /* reset the gem peripheral */
    uint32_t rst_mask;
    if (base == GEM0_BASE) {
        rst_mask = (1<<6) | (1<<4) | (1<<0);
    } else {
        rst_mask = (1<<7) | (1<<5) | (1<<1);
    }
    SLCR->GEM_RST_CTRL |= rst_mask;
    spin(1);
    SLCR->GEM_RST_CTRL &= ~rst_mask;


    /* Clear Network control / status registers */
    gem.regs->net_ctrl |= NET_CTRL_STATCLR;
    gem.regs->rx_status = 0x0F;
    gem.regs->tx_status = 0xFF;
    /* Disable interrupts */
    gem.regs->intr_dis  = 0x7FFFEFF;

    /* Empty out the buffer queues */
    gem.regs->rx_qbar = 0;
    gem.regs->tx_qbar = 0;
}

/* TODO: Fix signature */
status_t gem_init(uintptr_t gem_base)
{
    status_t ret;
    uint32_t reg_val;
    thread_t *rx_thread;
    vaddr_t descs_vaddr;
    paddr_t descs_paddr;

    DEBUG_ASSERT(gem_base == GEM0_BASE || gem_base == GEM1_BASE);

    /* Data structure init */
    event_init(&gem.tx_complete, false, EVENT_FLAG_AUTOUNSIGNAL);
    event_init(&gem.rx_pending, false, EVENT_FLAG_AUTOUNSIGNAL);
    list_initialize(&gem.queued_pbufs);
    list_initialize(&gem.tx_queue);

    /* allocate a block of contiguous memory for the peripheral descriptors */
    if ((ret = vmm_alloc_contiguous(vmm_get_kernel_aspace(), "gem_desc",
            sizeof(*gem.descs), (void **)&descs_vaddr, 0, 0, ARCH_MMU_FLAG_UNCACHED_DEVICE)) < 0) {
        return ret;
    }

    if ((ret = arch_mmu_query(descs_vaddr, &descs_paddr, NULL)) < 0) {
        return ret;
    }

    /* tx/rx descriptor tables and memory mapped registers */
    gem.descs = (void *)descs_vaddr;
    gem.descs_phys = descs_paddr;
    gem.regs = (struct gem_regs *)gem_base;

    /* rx background thread */
    rx_thread = thread_create("gem_rx", gem_rx_thread, NULL, HIGH_PRIORITY, DEFAULT_STACK_SIZE);
    thread_resume(rx_thread);

    /* Bring whatever existing configuration is up down so we can do it cleanly */
    gem_deinit(gem_base);
    gem_cfg_buffer_descs();

    /* Self explanatory configuration for the gige */
    reg_val  = NET_CFG_FULL_DUPLEX;
    reg_val |= NET_CFG_GIGE_EN;
    reg_val |= NET_CFG_SPEED_100;
    reg_val |= NET_CFG_RX_CHKSUM_OFFLD_EN;
    reg_val |= NET_CFG_FCS_REMOVE;
    reg_val |= NET_CFG_MDC_CLK_DIV(0x7);
    reg_val |= NET_CFG_RX_BUF_OFFSET(2);
    gem.regs->net_cfg = reg_val;

    /* Set DMA to 1600 byte rx buffer, 8KB addr space for rx, 4KB addr space for tx,
     * hw checksumming, little endian, and use INCR16 ahb bursts
     */
    reg_val  = DMA_CFG_AHB_MEM_RX_BUF_SIZE(0x19);
    reg_val |= DMA_CFG_RX_PKTBUF_MEMSZ_SEL(0x3);
    reg_val |= DMA_CFG_TX_PKTBUF_MEMSZ_SEL;
    reg_val |= DMA_CFG_CSUM_GEN_OFFLOAD_EN;
    reg_val |= DMA_CFG_AHB_FIXED_BURST_LEN(0x10);
    gem.regs->dma_cfg = reg_val;

    /* Enable VREF from GPIOB */
    SLCR_REG(GPIOB_CTRL) = 0x1;

    ret = gem_phy_init();
    if (!ret) {
        printf("Phy not idle, aborting!\n");
        return ret;
    }

    gem_cfg_ints();

    reg_val  = NET_CTRL_MD_EN;
    reg_val |= NET_CTRL_RX_EN;
    reg_val |= NET_CTRL_TX_EN;
    gem.regs->net_ctrl = reg_val;

    return NO_ERROR;
}

void gem_disable(void)
{
    /* disable all the interrupts */
    gem.regs->intr_en = 0;
    mask_interrupt(ETH0_INT);

    /* stop tx and rx */
    gem.regs->net_ctrl = 0;
}

void gem_set_callback(gem_cb_t rx)
{
    gem.rx_callback = rx;
}

void gem_set_macaddr(uint8_t mac[6]) {
    uint32_t en = gem.regs->net_ctrl &= NET_CTRL_RX_EN | NET_CTRL_TX_EN;

    if (en) {
        gem.regs->net_ctrl &= ~(en);
    }

    /* _top register must be written after _bot register */
    gem.regs->spec_addr1_bot = (mac[3] << 24) | (mac[2] << 16) | (mac[1] << 8) | mac[0];
    gem.regs->spec_addr1_top = (mac[5] << 8) | mac[4];

    if (en) {
        gem.regs->net_ctrl |= en;
    }
}


/* Debug console commands */
static int cmd_gem(int argc, const cmd_args *argv)
{
    static uint32_t frames_rx = 0, frames_tx = 0;

    if (argc == 1) {
        printf("gem [d]ebug:      enable RX debug output\n");
        printf("gem [r]aw <iter> <length>: Send <iter> raw mac packet for testing\n");
        printf("gem [s]tatus:     print driver status\n");
    } else if (argv[1].str[0] == 'r') {
        pktbuf_t *p;
        int iter;
        if (argc < 4) {
            return 0;
        }

        if ((p = pktbuf_alloc()) == NULL) {
            printf("out of buffers\n");
        }

        iter = argv[2].u;
        p->dlen = argv[3].u;
        while (iter--) {
            memset(p->data, iter, 12);
            gem_send_raw_pkt(p);
        }
    } else if (argv[1].str[0] == 's') {
        uint32_t mac_top = gem.regs->spec_addr1_top;
        uint32_t mac_bot = gem.regs->spec_addr1_bot;
        printf("mac addr: %02x:%02x:%02x:%02x:%02x:%02x\n",
            mac_top >> 8, mac_top & 0xFF, mac_bot >> 24, (mac_bot >> 16) & 0xFF,
            (mac_bot >> 8) & 0xFF, mac_bot & 0xFF);
        uint32_t rx_used = 0, tx_used = 0;
        for (int i = 0; i < GEM_RX_BUF_CNT; i++) {
            rx_used += !!(gem.descs->rx_tbl[i].addr & RX_DESC_USED);
        }

        for (int i = 0; i < GEM_TX_BUF_CNT; i++) {
            tx_used += !!(gem.descs->tx_tbl[i].ctrl & TX_DESC_USED);
        }

        frames_tx += gem.regs->frames_tx;
        frames_rx += gem.regs->frames_rx;
        printf("rx usage: %u/%u, tx usage %u/%u\n",
            rx_used, GEM_RX_BUF_CNT, tx_used, GEM_TX_BUF_CNT);
        printf("frames rx: %u, frames tx: %u\n",
            frames_rx, frames_tx);
#if 0
        printf("rx descriptors:\n");
        hexdump(gem.descs->rx_tbl, GEM_RX_BUF_CNT * sizeof(struct gem_desc));
        printf("tx descriptors:\n");
        hexdump(gem.descs->tx_tbl, GEM_TX_BUF_CNT * sizeof(struct gem_desc));
        printf("tx head %u tail %u (%p %p)\n", gem.tx_head, gem.tx_tail,
            &gem.descs->tx_tbl[gem.tx_head], &gem.descs->tx_tbl[gem.tx_tail]);
#endif
    } else if (argv[1].str[0] == 'd') {
        gem.debug_rx = !gem.debug_rx;
    }

    return 0;
}

STATIC_COMMAND_START
STATIC_COMMAND("gem", "ZYNQ GEM commands", &cmd_gem)
STATIC_COMMAND_END(gem);<|MERGE_RESOLUTION|>--- conflicted
+++ resolved
@@ -39,11 +39,8 @@
 #include <kernel/timer.h>
 #include <kernel/thread.h>
 #include <kernel/vm.h>
-<<<<<<< HEAD
 #include <kernel/spinlock.h>
-=======
 #include <kernel/debug.h>
->>>>>>> 9b8e7bc3
 #include <platform/interrupts.h>
 #include <platform/debug.h>
 #include <platform/gem.h>
@@ -59,19 +56,8 @@
 #define GEM_RX_BUF_SIZE     1536
 #define GEM_TX_BUF_SIZE     1536
 
-<<<<<<< HEAD
-struct list_node active_tx_list;
-struct list_node pending_tx_list;
-struct list_node pktbuf_to_free_list;
-
-struct list_node *active_tx_ptr = &active_tx_list;
-struct list_node *pending_tx_ptr = &pending_tx_list;
-gem_cb_t rx_callback = NULL;
-
 static spin_lock_t lock = SPIN_LOCK_INITIAL_VALUE;
 
-=======
->>>>>>> 9b8e7bc3
 struct gem_desc {
     uint32_t addr;
     uint32_t ctrl;
@@ -149,18 +135,9 @@
     pktbuf_t *p;
     unsigned int cur_pos;
 
-<<<<<<< HEAD
-    /* Packets being sent will be constantly appended to the pending queue. By swapping the pending
-     * ptr to the active pointer here atomically we don't need a lock that would risk being acquired
-     * in both thread and interrupt context */
     spin_lock_saved_state_t irqstate;
     spin_lock_irqsave(&lock, irqstate);
-
-    if (list_is_empty(&pending_tx_list) || gem_tx_active())
-=======
-    enter_critical_section();
     if (list_is_empty(&gem.tx_queue)) {
->>>>>>> 9b8e7bc3
         goto exit;
     }
 
@@ -213,17 +190,11 @@
     // XXX handle multi part buffers
     arch_clean_cache_range((vaddr_t)p->data, p->dlen);
 
-<<<<<<< HEAD
     spin_lock_saved_state_t irqstate;
     spin_lock_irqsave(&lock, irqstate);
-    list_add_tail(pending_tx_ptr, &p->list);
-    spin_unlock_irqrestore(&lock, irqstate);
-=======
-    enter_critical_section();
     list_add_tail(&gem.tx_queue, &p->list);
     queue_pkts_in_tx_tbl();
-    exit_critical_section();
->>>>>>> 9b8e7bc3
+    spin_unlock_irqrestore(&lock, irqstate);
 
 err:
     return ret;
